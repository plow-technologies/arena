--- conflicted
+++ resolved
@@ -41,10 +41,6 @@
 import           System.Directory
 import           System.FilePath
 import           System.IO
-<<<<<<< HEAD
-import           System.Posix.IO         (handleToFd, fdToHandle)
-import           System.Posix.Unistd     (fileSynchronise)
-=======
 import           System.Posix.IO         (handleToFd)
 import           System.Posix.Unistd     (fileSynchroniseDataOnly)
 import Data.Typeable (cast)
@@ -58,7 +54,6 @@
 import qualified GHC.IO.FD as FD
 import qualified GHC.IO.Handle.FD as FD
 import System.Posix.Types (Fd(Fd))
->>>>>>> db398095
 
 newtype ArenaLocation = ArenaLocation { getArenaLocation :: FilePath }
   deriving (Eq, Ord, Read, Show, IsString)
@@ -94,14 +89,8 @@
   d <- BSL.readFile (journalFile l ai)
   return . map (head . rights . pure . runGetS deserialize . jData) . runGetL (many deserialize) $ d
 
-syncHandle :: Handle -> IO Handle
+syncHandle :: Handle -> IO ()
 syncHandle h = do
-<<<<<<< HEAD
-  hFlush h
-  fd <- handleToFd h
-  fileSynchronise fd
-  fdToHandle fd
-=======
     hFlush h
     unsafeSyncHandle h
   where
@@ -118,11 +107,10 @@
           Just fd -> do
             flushWriteBuffer h_
             fileSynchroniseDataOnly . Fd . FD.fdFD $ fd
->>>>>>> db398095
-
-withFileSync :: FilePath -> (Handle -> IO ()) -> IO Handle
-withFileSync fp f = withFile fp WriteMode go
-  where go h = f h *> syncHandle h
+
+withFileSync :: FilePath -> (Handle -> IO r) -> IO r
+withFileSync fp f = liftIO $ withFile fp WriteMode go
+  where go h = f h <* syncHandle h
 
 data ArenaConf summary finalized a = ArenaConf {
       acSummarize      :: a -> summary
@@ -214,7 +202,7 @@
      return $ OJ ai jh (Option Nothing) []
     True -> do
       as <- readJournalFile' ai
-      _ <- liftIO $ withFileSync theTempJournal $ \h ->
+      liftIO $ withFileSync theTempJournal $ \h ->
         mapM_ (BS.hPutStr h . runPutS . serialize . mkJournal) as
       liftIO $ renameFile theTempJournal theJournalFile
       jh <- liftIO $ openFile theJournalFile WriteMode
@@ -275,11 +263,11 @@
   liftIO . modifyMVar_ acCurrentJournal $ \(OJ ai h s ds) -> do
               BS.hPutStr h . runPutS . serialize . mkJournal $ d
               let s' = s <> (pure . acSummarize $ d)
-              sh <- syncHandle h
+              syncHandle h
               case acArenaFull . fromJust . getOption $ s' of
-                False -> return $ OJ ai sh s' (d:ds)
+                False -> return $ OJ ai h s' (d:ds)
                 True -> do
-                  hClose sh
+                  hClose h
                   let (ArenaT rdr) = internArenaFile ai -- :: Arena s f d ()
                   runReaderT rdr conf
                   atomicModifyIORef' acDataRef $ \ods ->
